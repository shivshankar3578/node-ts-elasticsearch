--- conflicted
+++ resolved
@@ -23,22 +23,14 @@
 describe('constructor', () => {
   describe('without core options', () => {
     it('use instanciated client', () => {
-<<<<<<< HEAD
-      const client = new es.Client({ node: 'localhost:9200' });
-=======
       const client = new es.Client({ node: 'localhost' });
->>>>>>> d67e629a
       const service = new Elasticsearch(client);
       expect((service as any).client).toBe(client);
       expect((es as any).jestConstructor).toHaveBeenCalledTimes(1);
     });
 
     it('instanciate a Client with passed parameters', () => {
-<<<<<<< HEAD
-      const params = { node: 'localhost:9200' };
-=======
       const params = { node: 'localhost' };
->>>>>>> d67e629a
       const service = new Elasticsearch(params);
       expect((service as any).client).toBeInstanceOf(es.Client);
       expect((es as any).jestConstructor).toHaveBeenCalledTimes(1);
@@ -54,11 +46,7 @@
 
   describe('with core options', () => {
     it('use instanciated client', () => {
-<<<<<<< HEAD
-      const client = new es.Client({ node: 'localhost:9200' });
-=======
       const client = new es.Client({ node: 'localhost' });
->>>>>>> d67e629a
       const service = new Elasticsearch({ client, indexPrefix: 'es1_' });
       expect((service as any).client).toBe(client);
       expect((es as any).jestConstructor).toHaveBeenCalledTimes(1);
@@ -66,17 +54,10 @@
     });
 
     it('instanciate a Client with passed parameters', () => {
-<<<<<<< HEAD
-      const service = new Elasticsearch({ node: 'localhost:9200', indexPrefix: 'es1_' });
-      expect((service as any).client).toBeInstanceOf(es.Client);
-      expect((es as any).jestConstructor).toHaveBeenCalledTimes(1);
-      expect((es as any).jestConstructor).toHaveBeenCalledWith({ node: 'localhost:9200' });
-=======
       const service = new Elasticsearch({ node: 'localhost', indexPrefix: 'es1_' });
       expect((service as any).client).toBeInstanceOf(es.Client);
       expect((es as any).jestConstructor).toHaveBeenCalledTimes(1);
       expect((es as any).jestConstructor).toHaveBeenCalledWith({ node: 'localhost' });
->>>>>>> d67e629a
       expect((service as any).options).toEqual({ indexPrefix: 'es1_' });
     });
 
@@ -106,10 +87,6 @@
   });
 
   it('extract client config options', () => {
-<<<<<<< HEAD
-    expect(splitOptions({ node: 'localhost:9200' })).toEqual({ clientOptions: { node: 'localhost:9200' }, coreOptions: {} });
-=======
     expect(splitOptions({ node: 'localhost' })).toEqual({ clientOptions: { node: 'localhost' }, coreOptions: {} });
->>>>>>> d67e629a
   });
 });